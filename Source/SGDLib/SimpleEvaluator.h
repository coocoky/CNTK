--- conflicted
+++ resolved
@@ -114,11 +114,7 @@
         if (useDistributedMBReading)
             dataReader->StartDistributedMinibatchLoop(mbSize, 0, m_mpi->CurrentNodeRank(), m_mpi->NumNodesInUse(), inputMatrices.GetStreamDescriptions(), testSize);
         else
-<<<<<<< HEAD
-            dataReader->StartMinibatchLoop(mbSize, 0, testSize);
-=======
             dataReader->StartMinibatchLoop(mbSize, 0, inputMatrices.GetStreamDescriptions(), testSize);
->>>>>>> 8cbe10e0
 
         m_net->StartEvaluateMinibatchLoop(evalNodes);
 
