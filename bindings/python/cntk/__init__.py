# Copyright (c) Microsoft. All rights reserved.
# Licensed under the MIT license. See LICENSE.md file in the project root
# for full license information.
# ==============================================================================

__version__ = '2.0'

import os
import numpy as np

from . import ops
from . import cntk_py

from .trainer import *
from .learner import *
from .initializer import *
from .utils import *
from .ops import *
from .io import *
<<<<<<< HEAD
from .persist import load_model, save_model
=======
from .device import *
>>>>>>> 38db9b0f

# TODO wrap
from .cntk_py import momentums_per_sample

DATATYPE = np.float32<|MERGE_RESOLUTION|>--- conflicted
+++ resolved
@@ -17,11 +17,8 @@
 from .utils import *
 from .ops import *
 from .io import *
-<<<<<<< HEAD
 from .persist import load_model, save_model
-=======
 from .device import *
->>>>>>> 38db9b0f
 
 # TODO wrap
 from .cntk_py import momentums_per_sample
