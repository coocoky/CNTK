﻿# Copyright (c) Microsoft. All rights reserved.

# Licensed under the MIT license. See LICENSE.md file in the project root
# for full license information.
# ==============================================================================

import numpy as np
import sys
import os
from cntk import learning_rates_per_sample, DeviceDescriptor, Trainer, sgd_learner, print_training_progress, cntk_device, StreamConfiguration, text_format_minibatch_source
from cntk.ops import input_variable, cross_entropy_with_softmax, combine, classification_error, sigmoid
from examples.common.nn import fully_connected_classifier_net

# Creates and trains a feedforward classification model
def ffnet():
    input_dim = 2
    num_output_classes = 2
    num_hidden_layers = 2
    hidden_layers_dim = 50

    # Input variables denoting the features and label data
    input = input_variable((input_dim), np.float32)
    label = input_variable((num_output_classes), np.float32)

    # Instantiate the feedforward classification model
    netout = fully_connected_classifier_net(input, num_output_classes, hidden_layers_dim, num_hidden_layers, sigmoid)

    ce = cross_entropy_with_softmax(netout, label)
    pe = classification_error(netout, label)

    rel_path = r"../../../../Examples/Other/Simple2d/Data/SimpleDataTrain_cntk_text.txt"
    path = os.path.join(os.path.dirname(os.path.abspath(__file__)), rel_path)
    feature_stream_name = 'features'
    labels_stream_name = 'labels'

    mb_source = text_format_minibatch_source(path, list([
                    StreamConfiguration( feature_stream_name, input_dim ), 
                    StreamConfiguration( labels_stream_name, num_output_classes)]))
    features_si = mb_source.stream_info(feature_stream_name)
    labels_si = mb_source.stream_info(labels_stream_name)

    # Instantiate the trainer object to drive the model training
    lr = learning_rates_per_sample(0.02)
    trainer = Trainer(netout, ce, pe, [sgd_learner(netout.owner.parameters(), lr)])

    # Get minibatches of training data and perform model training
    minibatch_size = 25
    num_samples_per_sweep = 10000
    num_sweeps_to_train_with = 2
    num_minibatches_to_train = (num_samples_per_sweep * num_sweeps_to_train_with) / minibatch_size
    training_progress_output_freq = 20
    for i in range(0, int(num_minibatches_to_train)):
        mb = mb_source.get_next_minibatch(minibatch_size)

        # Specify the mapping of input variables in the model to actual minibatch data to be trained with
        arguments = {input : mb[features_si].m_data, label : mb[labels_si].m_data}
        trainer.train_minibatch(arguments)
        print_training_progress(i, trainer, training_progress_output_freq)

if __name__=='__main__':
    # Specify the target device to be used for computing
<<<<<<< HEAD

    target_device = DeviceDescriptor.cpu_device()
=======
    target_device = DeviceDescriptor.cpudevice()
>>>>>>> 3b763f7d
    DeviceDescriptor.set_default_device(target_device)

    ffnet()<|MERGE_RESOLUTION|>--- conflicted
+++ resolved
@@ -59,12 +59,7 @@
 
 if __name__=='__main__':
     # Specify the target device to be used for computing
-<<<<<<< HEAD
-
     target_device = DeviceDescriptor.cpu_device()
-=======
-    target_device = DeviceDescriptor.cpudevice()
->>>>>>> 3b763f7d
     DeviceDescriptor.set_default_device(target_device)
 
     ffnet()